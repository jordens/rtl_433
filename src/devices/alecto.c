#include "rtl_433.h"
#include "util.h"

/* Documentation also at http://www.tfd.hu/tfdhu/files/wsprotocol/auriol_protocol_v20.pdf
 * Message Format: (9 nibbles, 36 bits):
 * Please note that bytes need to be reversed before processing!
 *
 * Format for Temperature Humidity
 *   AAAAAAAA BBBB CCCC CCCC CCCC DDDDDDDD EEEE
 *   RC       Type Temperature___ Humidity Checksum
 *   A = Rolling Code / Device ID
 *       Device ID: AAAABBAA BB is used for channel, base channel is 01
 *       When channel selector is used, channel can be 10 (2) and 11 (3)
 *   B = Message type (xyyz = temp/humidity if yy <> '11') else wind/rain sensor
 *       x indicates battery status (0 normal, 1 voltage is below ~2.6 V)
 *       z 0 indicates regular transmission, 1 indicates requested by pushbutton
 *   C = Temperature (two's complement)
 *   D = Humidity BCD format
 *   E = Checksum
 *
 * Format for Rain
 *   AAAAAAAA BBBB CCCC DDDD DDDD DDDD DDDD EEEE
 *   RC       Type      Rain                Checksum
 *   A = Rolling Code /Device ID
 *   B = Message type (xyyx = NON temp/humidity data if yy = '11')
 *   C = fixed to 1100
 *   D = Rain (bitvalue * 0.25 mm)
 *   E = Checksum
 *
 * Format for Windspeed
 *   AAAAAAAA BBBB CCCC CCCC CCCC DDDDDDDD EEEE
 *   RC       Type                Windspd  Checksum
 *   A = Rolling Code
 *   B = Message type (xyyx = NON temp/humidity data if yy = '11')
 *   C = Fixed to 1000 0000 0000
 *   D = Windspeed  (bitvalue * 0.2 m/s, correction for webapp = 3600/1000 * 0.2 * 100 = 72)
 *   E = Checksum
 *
 * Format for Winddirection & Windgust
 *   AAAAAAAA BBBB CCCD DDDD DDDD EEEEEEEE FFFF
 *   RC       Type      Winddir   Windgust Checksum
 *   A = Rolling Code
 *   B = Message type (xyyx = NON temp/humidity data if yy = '11')
 *   C = Fixed to 111
 *   D = Wind direction
 *   E = Windgust (bitvalue * 0.2 m/s, correction for webapp = 3600/1000 * 0.2 * 100 = 72)
 *   F = Checksum
 *********************************************************************************************
 */

uint8_t reverse8(uint8_t x) {
    x = (x & 0xF0) >> 4 | (x & 0x0F) << 4;
    x = (x & 0xCC) >> 2 | (x & 0x33) << 2;
    x = (x & 0xAA) >> 1 | (x & 0x55) << 1;
    return x;
}

uint8_t bcd_decode8(uint8_t x) {
    return ((x & 0xF0) >> 4) * 10 + (x & 0x0F);
}

static int alectov1_callback(bitbuffer_t *bitbuffer) {
    bitrow_t *bb = bitbuffer->bb;
    int temperature_before_dec;
    int temperature_after_dec;
    int16_t temp;
    uint8_t humidity, csum = 0, csum2 = 0;
    int i;
    if (bb[1][0] == bb[5][0] && bb[2][0] == bb[6][0] && (bb[1][4] & 0xf) == 0 && (bb[5][4] & 0xf) == 0
            && (bb[5][0] != 0 && bb[5][1] != 0)) {

        for (i = 0; i < 4; i++) {
            uint8_t tmp = reverse8(bb[1][i]);
            csum += (tmp & 0xf) + ((tmp & 0xf0) >> 4);

            tmp = reverse8(bb[5][i]);
            csum2 += (tmp & 0xf) + ((tmp & 0xf0) >> 4);
        }

        csum = ((bb[1][1] & 0x7f) == 0x6c) ? (csum + 0x7) : (0xf - csum);
        csum2 = ((bb[5][1] & 0x7f) == 0x6c) ? (csum2 + 0x7) : (0xf - csum2);

        csum = reverse8((csum & 0xf) << 4);
        csum2 = reverse8((csum2 & 0xf) << 4);
        /* Quit if checksup does not work out */
        if (csum != (bb[1][4] >> 4) || csum2 != (bb[5][4] >> 4)) {
            //fprintf(stdout, "\nAlectoV1 CRC error");
            fprintf(stderr, "AlectoV1 Checksum/Parity error\n");
            return 0;
        } //Invalid checksum


        uint8_t wind = 0;

        if ((bb[1][1] & 0xe0) == 0x60) {
            wind = ((bb[1][1] & 0xf) == 0xc) ? 0 : 1;
            fprintf(stdout,
            "AlectoV1 %s Sensor %d",
            wind ? "Wind" : "Rain",
            reverse8(bb[1][0])
            );
            //left out data (not needed):
            //bb[1][1]&0x10 ? "timed event":"Button generated ");
            //fprintf(stdout, "Protocol      = AlectoV1 bpr1: %d bpr2: %d\n", bits_per_row[1], bits_per_row[5]);
            //fprintf(stdout, "Button        = %d\n", bb[1][1]&0x10 ? 1 : 0);
            if (wind) {
                int skip = -1;
                /* Untested code written according to the specification, may not decode correctly  */
                if ((bb[1][1]&0xe) == 0x8 && bb[1][2] == 0) {
                    skip = 0;
                } else if ((bb[1][1]&0xe) == 0xe) {
                    skip = 4;
                } //According to supplied data!
                if (skip >= 0) {
                    double speed = reverse8(bb[1 + skip][3]);
                    double gust = reverse8(bb[5 + skip][3]);
                    int direction = (reverse8(bb[5 + skip][2]) << 1) | (bb[5 + skip][1] & 0x1);
                    fprintf(stdout, ": Wind speed %.0f units = %.2f m/s", speed, speed * 0.2);
                    fprintf(stdout, ": Wind gust %.0f units = %.2f m/s", gust, gust * 0.2);
                    fprintf(stdout, ": Direction %.2i degrees", direction);
                    fprintf(stdout, ": Battery %s\n", bb[1][1]&0x80 ? "Low" : "OK");
                }
            } else {
                
                double rain_mm = ((reverse8(bb[1][3]) << 8)+reverse8(bb[1][2])) * 0.25;
                unsigned int rain1=0;
                rain1 = (reverse8(bb[1][3]) << 8)+reverse8(bb[1][2]);
                fprintf(stdout, ": Rain %.02f mm/m2", rain_mm);
                fprintf(stdout, ": Battery %s\n", bb[1][1]&0x80 ? "Low" : "OK");
            }
        } else if (bb[2][0] == bb[3][0] && bb[3][0] == bb[4][0] && bb[4][0] == bb[5][0] &&
                bb[5][0] == bb[6][0] && (bb[3][4] & 0xf) == 0 && (bb[5][4] & 0xf) == 0) {
            //static char * temp_states[4] = {"stable", "increasing", "decreasing", "invalid"};
            temp = (int16_t) ((uint16_t) (reverse8(bb[1][1]) >> 4) | (reverse8(bb[1][2]) << 4));
            if ((temp & 0x800) != 0) {
                temp |= 0xf000;
            }
            temperature_before_dec = abs(temp / 10);
            temperature_after_dec = abs(temp % 10);
            humidity = bcd_decode8(reverse8(bb[1][3]));
            fprintf(stdout,
            "AlectoV1 Sensor %d Channel %d",
            reverse8(bb[1][0]),
            (bb[1][0] & 0xc) >> 2
            );
            fprintf(stdout, ": Temperature %s%d.%d C", temp < 0 ? "-" : "", temperature_before_dec, temperature_after_dec);
            fprintf(stdout, ": Humidity %d %%", humidity);
            fprintf(stdout, ": Battery %s\n", bb[1][1]&0x80 ? "Low" : "OK");
            
        }        
        if (debug_output){
           fprintf(stdout, "Checksum      = %01x (calculated %01x)\n", bb[1][4] >> 4, csum);
           fprintf(stdout, "Received Data = %02x %02x %02x %02x %02x\n", bb[1][0], bb[1][1], bb[1][2], bb[1][3], bb[1][4]);
           if (wind) fprintf(stdout, "Rcvd Data 2   = %02x %02x %02x %02x %02x\n", bb[5][0], bb[5][1], bb[5][2], bb[5][3], bb[5][4]);
         /*
         * fprintf(stdout, "L2M: %02x %02x %02x %02x %02x\n",reverse8(bb[1][0]),reverse8(bb[1][1]),reverse8(bb[1][2]),reverse8(bb[1][3]),reverse8(bb[1][4]));
         */
        }
        return 1;
    }
    return 0;
}

//Timing based on 250000
r_device alectov1 = {
<<<<<<< HEAD
    /* .name           = */ "AlectoV1 Weather Sensor (Alecto WS3500 WS4500 Ventus W155/W044 Oregon)",
    /* .modulation     = */ OOK_PWM_D,
    /* .short_limit    = */ 3500 / 4, //875
    /* .long_limit     = */ 7000 / 4, //1750
    /* .reset_limit    = */ 15000 / 4, //3750
    /* .json_callback  = */ &alectov1_callback,
    /* .Disable        = */ 0,
    /* .demod_arg      = */ 0,
=======
    .name           = "AlectoV1 Weather Sensor (Alecto WS3500 WS4500 Ventus W155/W044 Oregon)",
    .modulation     = OOK_PWM_D,
    .short_limit    = 3500 / 4, //875
    .long_limit     = 7000 / 4, //1750
    .reset_limit    = 15000 / 4, //3750
    .json_callback  = &alectov1_callback,
    .disabled       = 0,
    .demod_arg      = 0,
>>>>>>> b005d441
};<|MERGE_RESOLUTION|>--- conflicted
+++ resolved
@@ -66,6 +66,8 @@
     int16_t temp;
     uint8_t humidity, csum = 0, csum2 = 0;
     int i;
+    time_t time_now;
+    char time_str[LOCAL_TIME_BUFLEN];
     if (bb[1][0] == bb[5][0] && bb[2][0] == bb[6][0] && (bb[1][4] & 0xf) == 0 && (bb[5][4] & 0xf) == 0
             && (bb[5][0] != 0 && bb[5][1] != 0)) {
 
@@ -85,7 +87,11 @@
         /* Quit if checksup does not work out */
         if (csum != (bb[1][4] >> 4) || csum2 != (bb[5][4] >> 4)) {
             //fprintf(stdout, "\nAlectoV1 CRC error");
-            fprintf(stderr, "AlectoV1 Checksum/Parity error\n");
+            time(&time_now);
+            local_time_str(time_now, time_str);
+            fprintf(stdout,
+            "%s AlectoV1 Checksum/Parity error\n",
+            time_str);
             return 0;
         } //Invalid checksum
 
@@ -94,8 +100,13 @@
 
         if ((bb[1][1] & 0xe0) == 0x60) {
             wind = ((bb[1][1] & 0xf) == 0xc) ? 0 : 1;
+            time(&time_now);
+            local_time_str(time_now, time_str);
+            time(&time_now);
+            local_time_str(time_now, time_str);
             fprintf(stdout,
-            "AlectoV1 %s Sensor %d",
+            "%s AlectoV1 %s Sensor %d",
+            time_str,
             wind ? "Wind" : "Rain",
             reverse8(bb[1][0])
             );
@@ -138,8 +149,11 @@
             temperature_before_dec = abs(temp / 10);
             temperature_after_dec = abs(temp % 10);
             humidity = bcd_decode8(reverse8(bb[1][3]));
+            time(&time_now);
+            local_time_str(time_now, time_str);
             fprintf(stdout,
-            "AlectoV1 Sensor %d Channel %d",
+            "%s AlectoV1 Sensor %d Channel %d",
+            time_str,
             reverse8(bb[1][0]),
             (bb[1][0] & 0xc) >> 2
             );
@@ -163,16 +177,6 @@
 
 //Timing based on 250000
 r_device alectov1 = {
-<<<<<<< HEAD
-    /* .name           = */ "AlectoV1 Weather Sensor (Alecto WS3500 WS4500 Ventus W155/W044 Oregon)",
-    /* .modulation     = */ OOK_PWM_D,
-    /* .short_limit    = */ 3500 / 4, //875
-    /* .long_limit     = */ 7000 / 4, //1750
-    /* .reset_limit    = */ 15000 / 4, //3750
-    /* .json_callback  = */ &alectov1_callback,
-    /* .Disable        = */ 0,
-    /* .demod_arg      = */ 0,
-=======
     .name           = "AlectoV1 Weather Sensor (Alecto WS3500 WS4500 Ventus W155/W044 Oregon)",
     .modulation     = OOK_PWM_D,
     .short_limit    = 3500 / 4, //875
@@ -181,5 +185,4 @@
     .json_callback  = &alectov1_callback,
     .disabled       = 0,
     .demod_arg      = 0,
->>>>>>> b005d441
 };